--- conflicted
+++ resolved
@@ -152,10 +152,5 @@
 
 # Cython debug symbols
 cython_debug/
-<<<<<<< HEAD
-
 test-data/
-output/
-=======
-test-data/
->>>>>>> 1b286071
+output/